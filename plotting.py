import numpy as np
import matplotlib.pyplot as plt
import matplotlib
import matplotlib.colors as colors
from rebound.plotting import fading_line
matplotlib.use('TkAgg')



def plotting(sim, density=True, save=True, show=True, **kwargs):
    fig, ax = plt.subplots(figsize=(8, 8))
    ax.set_aspect("equal")

    ps = sim.particles

    # ============================================================================

    # PLOT CENTER AT SUN
    # ------------------
    # a_jup = sim.particles[1].calculate_orbit(primary=sim.particles[0]).a
    # lim = a_jup * 1.5
    # ax.set_xlim([-lim, lim])
    # ax.set_ylim([-lim, lim])

    # PLOT CENTER AT JUPITER
    # ----------------------
    lim = 15 * ps["planet"].r

    ax.set_xlim([-lim + ps["planet"].x, lim + ps["planet"].x])
    ax.set_ylim([-lim + ps["planet"].y, lim + ps["planet"].y])

    xlocs = np.linspace(ps["planet"].x - 12 * ps["planet"].r, ps["planet"].x + 12 * ps["planet"].r, 13)
    ylocs = np.linspace(ps["planet"].y - 12 * ps["planet"].r, ps["planet"].y + 12 * ps["planet"].r, 13)
    xlabels = np.around((np.array(xlocs) - ps["planet"].x) / ps["planet"].r, 2)
    ylabels = np.around((np.array(ylocs) - ps["planet"].y) / ps["planet"].r, 2)

    ax.set_xticks(xlocs)
    ax.set_xticklabels([str(x) for x in xlabels])
    ax.set_yticks(ylocs)
    ax.set_yticklabels([str(y) for y in ylabels])

    fig.suptitle("Particle Simulation around Planetary Body", size='x-large', y=.95)
    ax.set_title(f"Number of Particles: {sim.N}", y=.90)
    ax.set_xlabel("x-distance in planetary radii")
    ax.set_ylabel("y-distance in planetary radii")

    # PLOT CENTER AT IO
    # -----------------
    # lim = 1e7
    # ax.set_xlim([-lim + ps[2].x, lim + ps[2].x])
    # ax.set_ylim([-lim + ps[2].y, lim + ps[2].y])

    # ============================================================================

    # Show direction to Sun:
    ax.plot([ps["sun"].x, ps["moon"].x], [ps["sun"].y, ps["moon"].y], color='bisque',
            linestyle=':', linewidth=1, zorder=1)

    Io_patch = plt.Circle((ps["moon"].x, ps["moon"].y), ps["moon"].r, fc='y', alpha=.7)
    Jup_patch = plt.Circle((ps["planet"].x, ps["planet"].y), ps["planet"].r, fc='sandybrown')

    ax.add_patch(Io_patch)
    ax.add_patch(Jup_patch)
<<<<<<< HEAD

    ax.scatter(ps[0].x, ps[0].y, s=35, facecolor='yellow', zorder=3)  # Sun
    ax.scatter(ps[1].x, ps[1].y, s=35, facecolor='sandybrown', zorder=3)  # Jupiter
    ax.scatter(ps[2].x, ps[2].y, s=10, facecolor='y', zorder=2)  # Io
=======
    ax.scatter(ps["sun"].x, ps["sun"].y, s=35, facecolor='yellow', zorder=3)  # Sun
    ax.scatter(ps["planet"].x, ps["planet"].y, s=35, facecolor='sandybrown', zorder=3)  # Jupiter
    ax.scatter(ps["moon"].x, ps["moon"].y, s=10, facecolor='y', zorder=2)  # Io
>>>>>>> bf11fcec

    Io = ps["moon"]
    o = np.array(Io.sample_orbit(primary=sim.particles["planet"]))
    lc = fading_line(o[:, 0], o[:, 1], alpha=0.5, color='yellow')
    ax.add_collection(lc)

    for i in range(sim.N_active - 3):
        major_obj = plt.Circle((ps[3+i].x, ps[3+i].y), ps[3+i].r, fc='r', alpha=0.7)
        ax.add_patch(major_obj)
        ax.scatter(ps[3+i].x, ps[3+i].y, s=10, fc='r', zorder=2)
        o_add = np.array(ps[3+i].sample_orbit(primary=ps[1]))
        lc_add = fading_line(o_add[:, 0], o_add[:, 1], alpha=0.5, color='red')
        ax.add_collection(lc_add)


    # xp, yp = ps[1].x, ps[1].y
    # X = []
    # Y = []
    # for k in range(np.size(xedges) - 1):
    #    xval = (xedges[k] + xedges[k + 1]) / 2
    #    x_norm = (xval - xp)/ps[1].r
    #    X.append(xval)
    # for j in range(np.size(yedges) - 1):
    #    yval = (yedges[j] + yedges[j + 1]) / 2
    #    y_norm = (yval - yp)/ps[1].r
    #    Y.append(yval)

    if density:
        if "histogram" in kwargs and "xedges" in kwargs and "yedges" in kwargs:
            H = kwargs.get("histogram")
            xedges = kwargs.get("xedges")
            yedges = kwargs.get("yedges")
            norm = colors.LogNorm() if not np.max(H) == 0 else colors.Normalize(vmin = 0, vmax = 0) # Not needed if first sim_instance is already with particles.
            cmap = matplotlib.cm.afmhot
            cmap.set_bad('k', 1.)
            ax.imshow(H, interpolation='gaussian', origin='lower', extent=[xedges[0], xedges[-1], yedges[0], yedges[-1]], cmap=cmap, norm=norm)
        else:
            print("Error: Trying to plot density without passing necessary kwargs \"histogram\", \"xedges\", \"yedges\"")
    else:
        for particle in ps[sim.N_active:]:
            ax.scatter(particle.x, particle.y, s=.2, facecolor='red', alpha=.3)

    i = kwargs.get("iter", 0)
    if save: plt.savefig(f'plots/sim_{i}.png')
    if show: plt.show()

    plt.close()<|MERGE_RESOLUTION|>--- conflicted
+++ resolved
@@ -61,16 +61,9 @@
 
     ax.add_patch(Io_patch)
     ax.add_patch(Jup_patch)
-<<<<<<< HEAD
-
-    ax.scatter(ps[0].x, ps[0].y, s=35, facecolor='yellow', zorder=3)  # Sun
-    ax.scatter(ps[1].x, ps[1].y, s=35, facecolor='sandybrown', zorder=3)  # Jupiter
-    ax.scatter(ps[2].x, ps[2].y, s=10, facecolor='y', zorder=2)  # Io
-=======
     ax.scatter(ps["sun"].x, ps["sun"].y, s=35, facecolor='yellow', zorder=3)  # Sun
     ax.scatter(ps["planet"].x, ps["planet"].y, s=35, facecolor='sandybrown', zorder=3)  # Jupiter
     ax.scatter(ps["moon"].x, ps["moon"].y, s=10, facecolor='y', zorder=2)  # Io
->>>>>>> bf11fcec
 
     Io = ps["moon"]
     o = np.array(Io.sample_orbit(primary=sim.particles["planet"]))
